--- conflicted
+++ resolved
@@ -1,4 +1,3 @@
-<<<<<<< HEAD
 // Copyright 2020 Google LLC
 //
 // Licensed under the Apache License, Version 2.0 (the "License");
@@ -13,25 +12,12 @@
 // See the License for the specific language governing permissions and
 // limitations under the License.
 
-=======
-// nearby:google3-begin
-// Any changes in this file maybe cause the unmapped result in the PLX tables.
-// Please remember to update the table schemas:
-//   1. Check your changes are rolled out in the MPM.
-//      https://mpmbrowse.corp.google.com/package/location/nearby/lingo
-//   2. Check the new lingo job is scheduled and completed.
-//      https://borgcron-dashboard.corp.google.com/#user=social-copresence-batch
-//   3. Runs PLX script to update schema.
-//      https://plx.corp.google.com/scripts2/script_e1._9eb6f3_e3cd_419b_b483_c1e42abc824a
-//
-//   Or you can wait one or two days then run the above Step3. dircetly.
-// nearby:google3-end
->>>>>>> 3e7bf307
 
 syntax = "proto2";
 
 package location.nearby.proto.connections;
 
+option optimize_for = LITE_RUNTIME;
 option java_package = "com.google.location.nearby.proto";
 option java_outer_classname = "ConnectionsEnums";
 option objc_class_prefix = "GNCP";
